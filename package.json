--- conflicted
+++ resolved
@@ -38,16 +38,9 @@
     "@nestjs/core": "^9.0.0 || ^10.0.0"
   },
   "devDependencies": {
-<<<<<<< HEAD
-    "@commitlint/cli": "17.6.6",
-    "@commitlint/config-angular": "17.6.6",
-    "@nestjs/common": "10.0.5",
-    "@nestjs/testing": "10.0.5",
-=======
     "@commitlint/cli": "17.6.7",
     "@commitlint/config-angular": "17.6.7",
-    "@nestjs/testing": "9.1.6",
->>>>>>> ac17c00b
+    "@nestjs/testing": "10.2.8",
     "@types/jest": "29.5.3",
     "@types/node": "18.16.19",
     "@typescript-eslint/eslint-plugin": "6.1.0",
