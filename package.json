--- conflicted
+++ resolved
@@ -37,15 +37,10 @@
     "azure-storage": "^2.10.3"
   },
   "devDependencies": {
-<<<<<<< HEAD
     "@commitlint/cli": "11.0.0",
     "@commitlint/config-angular": "11.0.0",
-    "@nestjs/testing": "7.5.5",
-    "@types/jest": "26.0.18",
-=======
     "@nestjs/testing": "7.6.3",
     "@types/jest": "26.0.19",
->>>>>>> 02cc8c79
     "@types/node": "11.13.21",
     "dotenv": "^8.1.0",
     "husky": "4.3.6",
